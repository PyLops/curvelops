--- conflicted
+++ resolved
@@ -44,11 +44,7 @@
 	coverage run -m pytest && coverage xml && coverage html && $(PYTHON) -m http.server --directory htmlcov/
 
 watchdoc:
-<<<<<<< HEAD
-	while inotifywait -q -r curvelops/ docssrc/source/ -e create,delete,modify; do { make docupdate; }; done
-=======
 	make doc && while inotifywait -q -r curvelops/ docssrc/source/ -e create,delete,modify; do { make docupdate; }; done
->>>>>>> 068afa71
 
 servedoc:
 	$(PYTHON) -m http.server --directory docssrc/build/html/
@@ -67,12 +63,6 @@
 	cd docssrc && make github && cd ..
 
 docpush:
-<<<<<<< HEAD
-	git checkout gh-pages && git merge gh-pages-triage && cd docssrc && make github &&\
-	cd ../docs && git add . && git commit -m "Updated documentation" &&\
-	git push origin gh-pages && git checkout gh-pages-triage
-=======
 	git checkout gh-pages && git merge main && cd docssrc && make github &&\
 	cd ../docs && git add . && git commit -m "Updated documentation" &&\
-	git push origin gh-pages && git checkout main
->>>>>>> 068afa71
+	git push origin gh-pages && git checkout main