import numpy as np
import pytest
from pylops.utils import dottest

from curvelops import FDCT2D, FDCT3D

PYCT = False
try:
    import pyct as ct

    PYCT = True
    print(
        """
    Imported `pyct`
    """
    )

except ImportError:
    print(
        """
    Could not import `pyct` (PyCurvelab), will proceed without
    checking if both libraries match
    """
    )

pars = [
    # {'nx': 32, 'ny': 32, 'nz': 32, 'imag': 0, 'dtype': 'float64'},
    {"nx": 32, "ny": 32, "nz": 32, "imag": 1j, "dtype": "complex128"},
    # {'nx': 32, 'ny': 32, 'nz': 64, 'imag': 0, 'dtype': 'float64'},
    {"nx": 32, "ny": 32, "nz": 64, "imag": 1j, "dtype": "complex128"},
    # {'nx': 100, 'ny': 50, 'nz': 20, 'imag': 0, 'dtype': 'complex128'},
    {"nx": 100, "ny": 50, "nz": 20, "imag": 1j, "dtype": "complex128"},
]


@pytest.mark.parametrize("par", pars)
def test_FDCT2D_2dsignal(par):
    """
    Tests for FDCT2D operator for 2d signal.
    """
    x = (
        np.random.normal(0.0, 1.0, (par["nx"], par["ny"]))
        + np.random.normal(0.0, 1.0, (par["nx"], par["ny"])) * par["imag"]
    )

    FDCTop = FDCT2D(dims=(par["nx"], par["ny"]), dtype=par["dtype"])

    assert dottest(
<<<<<<< HEAD
        FDCTop,
        *FDCTop.shape,
        rtol=1e-12,
        complexflag=0 if par["imag"] == 0 else 3
=======
        FDCTop, *FDCTop.shape, rtol=1e-12, complexflag=0 if par["imag"] == 0 else 3
>>>>>>> 1b7cb023
    )

    y = FDCTop * x.ravel()
    xinv = FDCTop.H * y
    np.testing.assert_array_almost_equal(xinv.reshape(*x.shape), x, decimal=14)

    if PYCT:
        FDCTct = ct.fdct2(
            x.shape,
            FDCTop.nbscales,
            FDCTop.nbangles_coarse,
            FDCTop.allcurvelets,
            cpx=False if par["imag"] == 0 else True,
        )
        y_ct = np.array(FDCTct.fwd(x)).ravel()

        np.testing.assert_array_almost_equal(y, y_ct, decimal=64)
        assert y.dtype == y_ct.dtype


@pytest.mark.parametrize("par", pars)
def test_FDCT2D_3dsignal(par):
    """
    Tests for FDCT2D operator for 3d signal.
    """
    x = (
        np.random.normal(0.0, 1.0, (par["nx"], par["ny"], par["nz"]))
<<<<<<< HEAD
        + np.random.normal(0.0, 1.0, (par["nx"], par["ny"], par["nz"]))
        * par["imag"]
    )
    axes = [0, -1]
    FDCTop = FDCT2D(
        dims=(par["nx"], par["ny"], par["nz"]), axes=axes, dtype=par["dtype"]
    )

    assert dottest(
        FDCTop,
        *FDCTop.shape,
        rtol=1e-12,
        complexflag=0 if par["imag"] == 0 else 3
=======
        + np.random.normal(0.0, 1.0, (par["nx"], par["ny"], par["nz"])) * par["imag"]
    )
    dirs = [0, -1]
    FDCTop = FDCT2D(
        dims=(par["nx"], par["ny"], par["nz"]), dirs=dirs, dtype=par["dtype"]
    )

    assert dottest(
        FDCTop, *FDCTop.shape, rtol=1e-12, complexflag=0 if par["imag"] == 0 else 3
>>>>>>> 1b7cb023
    )

    y = FDCTop * x.ravel()
    xinv = FDCTop.H * y
    np.testing.assert_array_almost_equal(xinv.reshape(*x.shape), x, decimal=14)


@pytest.mark.parametrize("par", pars)
def test_FDCT3D_3dsignal(par):
    """
    Tests for FDCT3D operator for 3d signal.
    """
    x = (
        np.random.normal(0.0, 1.0, (par["nx"], par["ny"], par["nz"]))
<<<<<<< HEAD
        + np.random.normal(0.0, 1.0, (par["nx"], par["ny"], par["nz"]))
        * par["imag"]
=======
        + np.random.normal(0.0, 1.0, (par["nx"], par["ny"], par["nz"])) * par["imag"]
>>>>>>> 1b7cb023
    )

    FDCTop = FDCT3D(dims=(par["nx"], par["ny"], par["nz"]), dtype=par["dtype"])

    assert dottest(
<<<<<<< HEAD
        FDCTop,
        *FDCTop.shape,
        rtol=1e-12,
        complexflag=0 if par["imag"] == 0 else 3
=======
        FDCTop, *FDCTop.shape, rtol=1e-12, complexflag=0 if par["imag"] == 0 else 3
>>>>>>> 1b7cb023
    )

    y = FDCTop * x.ravel()
    xinv = FDCTop.H * y
    np.testing.assert_array_almost_equal(xinv.reshape(*x.shape), x, decimal=14)

    if PYCT:
        FDCTct = ct.fdct3(
            x.shape,
            FDCTop.nbscales,
            FDCTop.nbangles_coarse,
            FDCTop.allcurvelets,
            cpx=False if par["imag"] == 0 else True,
        )

        y_ct = np.array(FDCTct.fwd(x)).ravel()

        np.testing.assert_array_almost_equal(y, y_ct, decimal=64)
        assert y.dtype == y_ct.dtype


@pytest.mark.parametrize("par", pars)
def test_FDCT3D_4dsignal(par):
    """
    Tests for FDCT3D operator for 4d signal.
    """
    x = (
        np.random.normal(0.0, 1.0, (par["nx"], 4, par["ny"], par["nz"]))
<<<<<<< HEAD
        + np.random.normal(0.0, 1.0, (par["nx"], 4, par["ny"], par["nz"]))
        * par["imag"]
    )
    axes = [0, -2, -1]
    FDCTop = FDCT3D(
        dims=(par["nx"], 4, par["ny"], par["nz"]),
        axes=axes,
=======
        + np.random.normal(0.0, 1.0, (par["nx"], 4, par["ny"], par["nz"])) * par["imag"]
    )
    dirs = [0, -2, -1]
    FDCTop = FDCT3D(
        dims=(par["nx"], 4, par["ny"], par["nz"]),
        dirs=dirs,
>>>>>>> 1b7cb023
        dtype=par["dtype"],
    )

    assert dottest(
<<<<<<< HEAD
        FDCTop,
        *FDCTop.shape,
        rtol=1e-12,
        complexflag=0 if par["imag"] == 0 else 3
=======
        FDCTop, *FDCTop.shape, rtol=1e-12, complexflag=0 if par["imag"] == 0 else 3
>>>>>>> 1b7cb023
    )

    x = x.ravel()
    y = FDCTop * x
    xinv = FDCTop.H * y
    np.testing.assert_array_almost_equal(xinv, x, decimal=14)<|MERGE_RESOLUTION|>--- conflicted
+++ resolved
@@ -46,14 +46,10 @@
     FDCTop = FDCT2D(dims=(par["nx"], par["ny"]), dtype=par["dtype"])
 
     assert dottest(
-<<<<<<< HEAD
         FDCTop,
         *FDCTop.shape,
         rtol=1e-12,
         complexflag=0 if par["imag"] == 0 else 3
-=======
-        FDCTop, *FDCTop.shape, rtol=1e-12, complexflag=0 if par["imag"] == 0 else 3
->>>>>>> 1b7cb023
     )
 
     y = FDCTop * x.ravel()
@@ -81,7 +77,6 @@
     """
     x = (
         np.random.normal(0.0, 1.0, (par["nx"], par["ny"], par["nz"]))
-<<<<<<< HEAD
         + np.random.normal(0.0, 1.0, (par["nx"], par["ny"], par["nz"]))
         * par["imag"]
     )
@@ -95,17 +90,6 @@
         *FDCTop.shape,
         rtol=1e-12,
         complexflag=0 if par["imag"] == 0 else 3
-=======
-        + np.random.normal(0.0, 1.0, (par["nx"], par["ny"], par["nz"])) * par["imag"]
-    )
-    dirs = [0, -1]
-    FDCTop = FDCT2D(
-        dims=(par["nx"], par["ny"], par["nz"]), dirs=dirs, dtype=par["dtype"]
-    )
-
-    assert dottest(
-        FDCTop, *FDCTop.shape, rtol=1e-12, complexflag=0 if par["imag"] == 0 else 3
->>>>>>> 1b7cb023
     )
 
     y = FDCTop * x.ravel()
@@ -120,25 +104,17 @@
     """
     x = (
         np.random.normal(0.0, 1.0, (par["nx"], par["ny"], par["nz"]))
-<<<<<<< HEAD
         + np.random.normal(0.0, 1.0, (par["nx"], par["ny"], par["nz"]))
         * par["imag"]
-=======
-        + np.random.normal(0.0, 1.0, (par["nx"], par["ny"], par["nz"])) * par["imag"]
->>>>>>> 1b7cb023
     )
 
     FDCTop = FDCT3D(dims=(par["nx"], par["ny"], par["nz"]), dtype=par["dtype"])
 
     assert dottest(
-<<<<<<< HEAD
         FDCTop,
         *FDCTop.shape,
         rtol=1e-12,
         complexflag=0 if par["imag"] == 0 else 3
-=======
-        FDCTop, *FDCTop.shape, rtol=1e-12, complexflag=0 if par["imag"] == 0 else 3
->>>>>>> 1b7cb023
     )
 
     y = FDCTop * x.ravel()
@@ -167,7 +143,6 @@
     """
     x = (
         np.random.normal(0.0, 1.0, (par["nx"], 4, par["ny"], par["nz"]))
-<<<<<<< HEAD
         + np.random.normal(0.0, 1.0, (par["nx"], 4, par["ny"], par["nz"]))
         * par["imag"]
     )
@@ -175,26 +150,14 @@
     FDCTop = FDCT3D(
         dims=(par["nx"], 4, par["ny"], par["nz"]),
         axes=axes,
-=======
-        + np.random.normal(0.0, 1.0, (par["nx"], 4, par["ny"], par["nz"])) * par["imag"]
-    )
-    dirs = [0, -2, -1]
-    FDCTop = FDCT3D(
-        dims=(par["nx"], 4, par["ny"], par["nz"]),
-        dirs=dirs,
->>>>>>> 1b7cb023
         dtype=par["dtype"],
     )
 
     assert dottest(
-<<<<<<< HEAD
         FDCTop,
         *FDCTop.shape,
         rtol=1e-12,
         complexflag=0 if par["imag"] == 0 else 3
-=======
-        FDCTop, *FDCTop.shape, rtol=1e-12, complexflag=0 if par["imag"] == 0 else 3
->>>>>>> 1b7cb023
     )
 
     x = x.ravel()
